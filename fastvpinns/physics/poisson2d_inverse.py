--- conflicted
+++ resolved
@@ -10,10 +10,7 @@
 
 
 # PDE loss function for the poisson problem inverse
-<<<<<<< HEAD
-=======
 # @tf.function - Commented due to compatibility issues
->>>>>>> bd8fa89f
 def pde_loss_poisson_inverse(
     test_shape_val_mat,
     test_grad_x_mat,
